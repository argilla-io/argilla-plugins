# Argilla Plugins

> 🔌 Open-source plugins for extra features and workflows

<<<<<<< HEAD
## How to develop a plugin

1. Pick a cool plugin from the list of topics or our issue overview.
2. Refer to the solution in the issue
   1. fork the repo
   2. open a PR
3. Think about an abstraction for the plugin as shown below
4. Keep it simple -
5. Have fun.

=======
**Why?**  
The design of Argilla is intentionally programmable (i.e., developers can build complex workflows for reading and updating datasets). However, there are certain workflows and features which are shared across different use cases and could be simplified from a developer experience perspective. In order to facilitate the reuse of key workflows and empower the community, Argilla Plugins provides a collection of extensions to super power your Argilla use cases.
Some of this pluggable method could be eventually integrated into the [core of Argilla](https://github.com/argilla-io/argilla).

## How to develop a plugin

1. Pick a cool plugin from the list of topics or our issue overview.
2. Think about an abstraction for the plugin as shown below.
3. Refer to the solution in the issue.
   1. fork the repo.
   2. commit your code
   3. open a PR.
4. Keep it simple.
5. Have fun.

>>>>>>> a3810ece

### Development requirements

#### Function
We want to to keep the plugins as abstract as possible, hence they have to be able to be used within 3 lines of code.
<<<<<<< HEAD
```
from argilla_plugins.topic import pluging
=======
```python
from argilla_plugins.topic import plugin
>>>>>>> a3810ece
plugin(name="dataset_name", ws="workspace" query="query", interval=1.0)
plugin.start()
```

#### Variables
variables `name`, `ws`, and `query` are supposed to be re-used as much as possible throughout all plugins. Similarly, some functions might contain adaptations like `name_from` or `query_from`. Whenever possible re-use variables as much as possible.

<<<<<<< HEAD
Ohh, and don`t forget to have fun! 🤓

## Topics
### Reporting

**What is it?** Reporting and monitoring data is important and help to get some info. Can we get some basic info for reports.
=======
##
### Reporting

**What is it?** 
Create interactive reports about dataset activity, dataset features, annotation tasks, model predictions, and more.
>>>>>>> a3810ece

Plugins:
- [ ] automated reporting pluging using `datapane`. [issue](https://github.com/argilla-io/argilla-plugins/issues/1)
- [ ] automated reporting pluging for `great-expectations`. [issue](https://github.com/argilla-io/argilla-plugins/issues/2)

### Datasets

**What is it?** 
Everything that involves operations on a `dataset level`, like dividing work, syncing datasets, and deduplicating records.

Plugins:
- [ ] sync data between datasets. 
  - [ ] directional A->B. [issue](https://github.com/argilla-io/argilla-plugins/issues/3)
  - [ ] bi-directional A <-> B. [issue](https://github.com/argilla-io/argilla-plugins/issues/4)
- [ ] remove duplicate records. [issue](https://github.com/argilla-io/argilla-plugins/issues/5)
- [ ] create train test splits. [issue](https://github.com/argilla-io/argilla-plugins/issues/6)
- [ ] set limits to records in datasets
  - [ ] end of life time. [issue](https://github.com/argilla-io/argilla-plugins/issues/7)
  - [ ] max # of records. [issue](https://github.com/argilla-io/argilla-plugins/issues/8)

### Programmatic Labelling

**What is it?** 
Automatically update `annotations` and `predictions` labels and predictions of `records` based on heuristics.

Plugins:
- [ ] annotated spans as gazzetteer for labelling. [issue](https://github.com/argilla-io/argilla-plugins/issues/12)
- [ ] vector search queries and similarity threshold. [issue](https://github.com/argilla-io/argilla-plugins/issues/11)
- [ ] use gazzetteer for labelling. [issue](https://github.com/argilla-io/argilla-plugins/issues/9)
- [ ] materialize annotations/predictions from rules using Snorkel or a MajorityVoter [issue](https://github.com/argilla-io/argilla-plugins/issues/10)

### Active learning

**What is it?** 
A process during which a learning algorithm can interactively query a user (or some other information source) to label new data points.

Plugins:
- [ ] active learning for `TextClassification`.
  - [ ] `classy-classification`. [issue](https://github.com/argilla-io/argilla-plugins/issues/13)
  - [ ] `small-text`. [issue](https://github.com/argilla-io/argilla-plugins/issues/15)
- [ ] active learning for `TokenClassification`. [issue](https://github.com/argilla-io/argilla-plugins/issues/17)

### Inference endpoints
**What is it?** 
Automatically add predictions to records as they are logged into Argilla. This can be used for making it really easy to pre-annotated a dataset with an existing model or service.

- [ ] inference with un-authenticated endpoint. [issue](https://github.com/argilla-io/argilla-plugins/issues/16)
- [ ] embed incoming records in the background. [issue](https://github.com/argilla-io/argilla-plugins/issues/18)


### Training endpoints
**What is it?** 
Automatically train a model based on dataset annotations.

- [ ] TBD

### Suggestions
Do you have any suggestions? Please [open an issue](https://github.com/argilla-io/argilla-plugins/issues/new/choose) 🤓<|MERGE_RESOLUTION|>--- conflicted
+++ resolved
@@ -2,19 +2,7 @@
 
 > 🔌 Open-source plugins for extra features and workflows
 
-<<<<<<< HEAD
-## How to develop a plugin
-
-1. Pick a cool plugin from the list of topics or our issue overview.
-2. Refer to the solution in the issue
-   1. fork the repo
-   2. open a PR
-3. Think about an abstraction for the plugin as shown below
-4. Keep it simple -
-5. Have fun.
-
-=======
-**Why?**  
+**Why?**
 The design of Argilla is intentionally programmable (i.e., developers can build complex workflows for reading and updating datasets). However, there are certain workflows and features which are shared across different use cases and could be simplified from a developer experience perspective. In order to facilitate the reuse of key workflows and empower the community, Argilla Plugins provides a collection of extensions to super power your Argilla use cases.
 Some of this pluggable method could be eventually integrated into the [core of Argilla](https://github.com/argilla-io/argilla).
 
@@ -29,19 +17,23 @@
 4. Keep it simple.
 5. Have fun.
 
->>>>>>> a3810ece
+## How to develop a plugin
+
+1. Pick a cool plugin from the list of topics or our issue overview.
+2. Refer to the solution in the issue
+   1. fork the repo
+   2. open a PR
+3. Think about an abstraction for the plugin as shown below
+4. Keep it simple -
+5. Have fun.
+
 
 ### Development requirements
 
 #### Function
 We want to to keep the plugins as abstract as possible, hence they have to be able to be used within 3 lines of code.
-<<<<<<< HEAD
-```
-from argilla_plugins.topic import pluging
-=======
 ```python
 from argilla_plugins.topic import plugin
->>>>>>> a3810ece
 plugin(name="dataset_name", ws="workspace" query="query", interval=1.0)
 plugin.start()
 ```
@@ -49,20 +41,13 @@
 #### Variables
 variables `name`, `ws`, and `query` are supposed to be re-used as much as possible throughout all plugins. Similarly, some functions might contain adaptations like `name_from` or `query_from`. Whenever possible re-use variables as much as possible.
 
-<<<<<<< HEAD
 Ohh, and don`t forget to have fun! 🤓
 
 ## Topics
 ### Reporting
 
-**What is it?** Reporting and monitoring data is important and help to get some info. Can we get some basic info for reports.
-=======
-##
-### Reporting
-
-**What is it?** 
+**What is it?**
 Create interactive reports about dataset activity, dataset features, annotation tasks, model predictions, and more.
->>>>>>> a3810ece
 
 Plugins:
 - [ ] automated reporting pluging using `datapane`. [issue](https://github.com/argilla-io/argilla-plugins/issues/1)
@@ -70,11 +55,11 @@
 
 ### Datasets
 
-**What is it?** 
+**What is it?**
 Everything that involves operations on a `dataset level`, like dividing work, syncing datasets, and deduplicating records.
 
 Plugins:
-- [ ] sync data between datasets. 
+- [ ] sync data between datasets.
   - [ ] directional A->B. [issue](https://github.com/argilla-io/argilla-plugins/issues/3)
   - [ ] bi-directional A <-> B. [issue](https://github.com/argilla-io/argilla-plugins/issues/4)
 - [ ] remove duplicate records. [issue](https://github.com/argilla-io/argilla-plugins/issues/5)
@@ -85,7 +70,7 @@
 
 ### Programmatic Labelling
 
-**What is it?** 
+**What is it?**
 Automatically update `annotations` and `predictions` labels and predictions of `records` based on heuristics.
 
 Plugins:
@@ -96,7 +81,7 @@
 
 ### Active learning
 
-**What is it?** 
+**What is it?**
 A process during which a learning algorithm can interactively query a user (or some other information source) to label new data points.
 
 Plugins:
@@ -106,7 +91,7 @@
 - [ ] active learning for `TokenClassification`. [issue](https://github.com/argilla-io/argilla-plugins/issues/17)
 
 ### Inference endpoints
-**What is it?** 
+**What is it?**
 Automatically add predictions to records as they are logged into Argilla. This can be used for making it really easy to pre-annotated a dataset with an existing model or service.
 
 - [ ] inference with un-authenticated endpoint. [issue](https://github.com/argilla-io/argilla-plugins/issues/16)
@@ -114,7 +99,7 @@
 
 
 ### Training endpoints
-**What is it?** 
+**What is it?**
 Automatically train a model based on dataset annotations.
 
 - [ ] TBD
